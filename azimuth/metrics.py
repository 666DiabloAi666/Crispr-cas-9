--- conflicted
+++ resolved
@@ -236,11 +236,7 @@
 ## ------------------------------------------------------------------------------------
 ## custom stuff from us to avoid problem with ties
 
-<<<<<<< HEAD
-def ndcg_at_k_ties(labels, predictions, k, method, normalize_from_below_too=False):
-=======
 def ndcg_at_k_ties(labels, predictions, k, method=0, normalize_from_below_too=False, theta=None):
->>>>>>> 24015133
     '''
     See 2008 McSherry et al on how to efficiently compute NDCG with ties
     labels are ground truth
@@ -331,17 +327,12 @@
         discount_factors = get_discount_factors(len(labels), discount='linear')
     elif method==3:
         discount_factors = get_discount_factors(len(labels), discount='combination')
-<<<<<<< HEAD
-
-        
-=======
     elif method==4:
         assert theta is not None, "need to specify theta"
         discount_factors = get_discount_factors(len(labels), discount='1/rtheta', theta=theta)
     else:
         raise NotImplementedError()
 
->>>>>>> 24015133
     assert len(discount_factors) == len(labels), "discount factors has wrong length"
 
     #step through, in current order (of decreasing predictions), accumulating tied gains (which may be singletons)
