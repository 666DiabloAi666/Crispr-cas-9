--- conflicted
+++ resolved
@@ -403,31 +403,10 @@
 
     fast = True
     if include_pos_independent:
-<<<<<<< HEAD
-        feat_pd = seq_data_frame.apply(nucleotide_features, args=(order, max_index_to_use, prefix, 'pos_dependent'))
-        feat_pi = seq_data_frame.apply(nucleotide_features, args=(order, max_index_to_use, prefix, 'pos_independent'))
-        if np.any(np.isnan(feat_pd)):
-            print "wtf are there nans here when checks in nucleotide_features don't kick in?"
-
-            import ipdb; ipdb.set_trace()
-            res_all = None
-            for i in range(seq_data_frame.shape[0]):
-                tmp_seq = seq_data_frame.values[i]
-                res = nucleotide_features(tmp_seq, order, max_index_to_use, prefix, 'pos_dependent')
-                if res_all is None:
-                    res_all = pandas.DataFrame(res)
-                else:
-                    res_all = pandas.concat([res_all, pandas.DataFrame(res)], axis=1)
-                    assert not np.any(np.isnan(res.values)), "found nan in debug"
-
-            raise Exception( "found nan in feat_pd")
-        assert not np.any(np.isnan(feat_pi)), "found nan in feat_pi"
-=======
         feat_pd = seq_data_frame.apply(nucleotide_features, args=(order, max_index_to_use, prefix, 'pos_dependent'))        
         feat_pi = seq_data_frame.apply(nucleotide_features, args=(order, max_index_to_use, prefix, 'pos_independent'))            
         assert not np.any(np.isnan(feat_pd)), "nans here can arise from sequences of different lengths"           
         assert not np.any(np.isnan(feat_pi)), "nans here can arise from sequences of different lengths"           
->>>>>>> 3475c529
         return feat_pd, feat_pi
     else:
         feat_pd = seq_data_frame.apply(nucleotide_features, args=(order, max_index_to_use, prefix, 'pos_dependent'))
